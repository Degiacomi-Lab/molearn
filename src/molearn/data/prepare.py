#%%
from __future__ import annotations
import os

import mdtraj as md
import numpy as np
from sklearn.cluster import AgglomerativeClustering, KMeans
from sklearn.decomposition import PCA
import scipy.cluster.hierarchy as sch
from scipy.cluster.hierarchy import fcluster, dendrogram, linkage
import matplotlib.pyplot as plt

<<<<<<< HEAD
np.random.seed(42)

#%%
=======

>>>>>>> d4700a44
class DataAssembler:
    def __init__(
        self,
        traj_path: str,
        topo_path: str | None = None,
        test_size: float = 0.15,
        n_cluster: int = 1500,
        image_mol: bool = False,
        outpath: str = "",
        verbose: bool = False,
        dist_mat: bool = True,
    ):
        """
        Create clustered trajectories, stride trajectories and randomly sampled test frames
        and change either the respective trajectory frame indices or create a new trajectory.
        Will also concatenate multiple trajectories into one and center protein in the water box.
        The topology of the newly created trajectory will be saved in self.outpath/trajectory_name_NEW_TOPO.pdb

        :param str traj_path: path to the trajectory
        :param str topo_path: path to the topology
        :param int test_size: size of the test dataset (0.0 if no test set should be created)
        :param int n_cluster: number of clusters to be created (representative frames)
        :param bool image_mol: True to image to molecule (center it in the box)
        :param str outpath: directory path where the new trajector(y)ies should be stored
        :param bool verbose: True to get info which steps are currently performed
        :param bool verbose: True to calculate the n_frames x n_frames distance matrix
        """
        self.traj_path = traj_path
        self.topo_path = topo_path
        self.test_size = test_size
        self.n_cluster = n_cluster
        self.image_mol = image_mol
        self.outpath = outpath
        self.verbose = verbose
        self.dist_mat = dist_mat
        assert os.path.exists(self.outpath), "Outpath does not exist"

    def _loading_fallback(self, traj_path, topo_path):
        """
        try loading trajectories that are not supported by md.load

        :param str traj_path: path(s) to the trajector(y)ies
        :param str traj_path: path(s) to the topolog(y)ies
        """
        ext = os.path.splitext(traj_path)[-1]

        match_dict = {
            # ".binops": md.load_binpos,
            ".xml": md.load_xml,
            ".dcd": md.load_dcd,
            ".dtr": md.load_dtr,
            ".nc": md.load_netcdf,
            ".ncrst": md.load_netcdf,
            ".trr": md.load_trr,
            ".xtc": md.load_xtc,
            ".xyz": md.load_xyz,
            ".lammpstrj": md.load_lammpstrj,
        }
        try:
            load_func = match_dict[ext]
        except KeyError:
            raise KeyError(
                "Even fallback loading was not able to load the supplied trajectory format"
            )

        """
        # use that for python versions >=3.10
        match ext:
            # case ".binops":
                # load_func = md.load_binpos
            case ".xml":
                load_func = md.load_xml
            case ".dcd":
                load_func = md.load_dcd
            case ".dtr":
                load_func = md.load_dtr
            case ".nc":
                load_func = md.load_netcdf
            case ".ncrst":
                load_func = md.load_netcdf
            case ".trr":
                load_func = md.load_trr
            case ".xtc":
                load_func = md.load_xtc
            case ".xyz":
                load_func = md.load_xyz
            case ".lammpstrj":
                load_func = md.load_lammpstrj
            case _:
                raise KeyError(
                    "Even fallback loading was not able to load the supplied trajectory format"
                )
        """
        return load_func(traj_path, topo_path)

    def read_traj(self, atom_indices=None, ref_atom_indices=None) -> None:
        """
        Read in one or multiple trajectories, remove everything but protein atoms and
        image the molecule to center it in the water box, and create a training/validation
        and test split.
        :param array_like | None atom_indices: The indices of the atoms to superpose. If not supplied, all atoms will be used.
        :param array_like | None ref_atom_indices: Use these atoms on the reference structure. If not supplied, the same atom indices will be used for this trajectory and the reference one.
        """
        if self.verbose:
            print("Reading trajectory")
        self.traj_name = os.path.splitext(
            os.path.basename(
                self.traj_path if isinstance(self.traj_path, str) else self.traj_path[0]
            )
        )[0]
        # loading the trajectory if it is only one file
        if isinstance(self.traj_path, str):
            try:
                # do not enforce topology file on this formats
                fext = os.path.splitext(self.traj_path)[-1]
                if any([fext == ".pdb", fext == ".h5", fext == ".lh5"]):
                    self.traj = md.load(self.traj_path)
                else:
                    self.traj = md.load(self.traj_path, self.topo_path)
            except OSError:
                self.traj = self._loading_fallback(self.traj_path, self.topo_path)
            # select only protein atoms from the trajectory
            self.traj = self.traj.atom_slice(self.traj.top.select("protein"))
        # loading multiple trajectories
        elif isinstance(self.traj_path, list):
            if isinstance(self.traj_path, list) and self.topo_path is None:
                fext = os.path.splitext(self.traj_path[0])[-1]
                # file type doesn't need a topo but zip needs equally long list
                if any([fext == ".pdb", fext == ".h5", fext == ".lh5"]):
                    self.topo_path = [None] * len(self.traj_path)
            assert isinstance(
                self.topo_path, list
            ), "If trajectories are supplied as a list the topologies must be too"
            assert len(self.traj_path) == len(
                self.topo_path
            ), "there must be as many topologies supplied as trajectories"
            multi_traj = []
            top0 = None
            ucell0 = None
            for ct, (trp, top) in enumerate(zip(self.traj_path, self.topo_path)):
                if self.verbose:
                    print(f"\tLoading {os.path.basename(trp)}")
                loaded = None
                try:
                    # do not enforce topology file on this formats
                    trp_ext = os.path.splitext(trp)[-1]
                    if any([trp_ext == ".pdb", trp_ext == ".h5", trp_ext == ".lh5"]):
                        loaded = md.load(trp)
                    else:
                        loaded = md.load(trp, top)
                except OSError:
                    loaded = self._loading_fallback(trp, top)
                # select only protein atoms from the trajectory
                loaded = loaded.atom_slice(loaded.top.select("protein"))
                # use topology and unit cell from first trajectory to be able to join them
                if ct == 0:
                    top0 = loaded.topology
                    ucell0 = loaded.unitcell_vectors
                else:
                    if top0.n_atoms != loaded.n_atoms:
                        raise ValueError(
                            f"topologies do not match - topology [{ct}] has {loaded.n_atoms} instead of {top0.n_atoms}"
                        )
                    loaded.topology = top0
                    loaded.unitcell_vectors = ucell0
                multi_traj.append(loaded)
            self.traj = md.join(multi_traj)
        # Recenter and apply periodic boundary
        if self.image_mol:
            try:
                if self.verbose:
                    print("Imaging faild - retrying with supplying anchor molecules")
                self.traj.image_molecules(inplace=True)
            except ValueError:
                try:
                    self.traj.image_molecules(
                        inplace=True,
                        anchor_molecules=[set(self.traj.topology.residue(0).atoms)],
                    )
                except ValueError as e:
                    print(
                        f"Unable to image molecule due to '{e}' - will just recenter it"
                    )
            self.traj.superpose(
                self.traj[0],
                atom_indices=atom_indices,
                ref_atom_indices=ref_atom_indices,
            )
        # maybe not needed after image_molecules
        self.traj.center_coordinates()
        # converts ELEMENT names from eg "Cd" -> "C" to avoid later complications
        topo_table, topo_bonds = self.traj.topology.to_dataframe()
        topo_table["element"] = topo_table["element"].apply(
            lambda x: x if len(x.strip()) <= 1 else x.strip()[0]
        )
        if self.verbose:
            print("Saving new topology")
        self.traj.topology = md.Topology.from_dataframe(topo_table, topo_bonds)
        # save new topology
        self.traj[0].save_pdb(
            os.path.join(self.outpath, f"./{self.traj_name}_NEW_TOPO.pdb")
        )

        n_frames = self.traj.n_frames
        # which index separated indices from training and test dataset
        self.test_border = int(n_frames * (1.0 - self.test_size))
        # get indices and shuffle them to obtain indices for use as training/validation
        # and one as test dataset
        self.frame_idx = np.arange(n_frames)
        np.random.shuffle(self.frame_idx)
        self.train_idx = self.frame_idx[: self.test_border]
        train_traj = self.traj[self.train_idx]
        # number of frames for training/validation set
        n_train_frames = len(self.train_idx)

        if self.dist_mat:
            # remove H atoms from distance calculation
            atom_indices = [
                a.index for a in train_traj.topology.atoms if a.element.symbol != "H"
            ]
            if self.verbose:
                print("Calculating disance matrix")
            # distance matrix between all frames
            self.traj_dists = np.empty((n_train_frames, n_train_frames))
            for i in range(n_train_frames):
                self.traj_dists[i] = md.rmsd(
                    train_traj, train_traj, i, atom_indices=atom_indices
                )

    def calc_rmsd_f(
        self,
    ) -> tuple[
        np.ndarray[tuple[int], np.dtype[np.int_]],
        np.ndarray[tuple[int], np.dtype[np.int_]],
        np.ndarray[tuple[int], np.dtype[np.int_]],
    ]:
        """
        calculate rmsd and rmsf over the course of the trajectory

        :return: tuple[
                np.ndarray[tuple[int], np.dtype[np.int_]],
                np.ndarray[tuple[int], np.dtype[np.int_]],
                np.ndarray[tuple[int], np.dtype[np.int_]],
            ]
        """
        assert hasattr(self, "traj"), "you first need to read in the trajectory"
        if self.verbose:
            print("Calculating rmsd")
        rmsd_analysis = md.rmsd(self.traj, self.traj, 0)
        rmsf_analysis = md.rmsf(self.traj, self.traj, 0)
        return np.arange(len(rmsd_analysis)), rmsd_analysis, rmsf_analysis

    def _find_representatives(self, idx_idx, labels) -> None:
        """
        search trough each cluster and find the representative frame
        with the highest similarity to all other frames

        param: list[int] idx_idx: indices of all frames in the trajectory
        param: list[int] labels: cluster label for each frame
        """
        if self.verbose:
            print("Finding representatives")
        self.cluster_idx = []
        # iterate over each cluster
        for i in np.unique(labels):
            # boolean mask for which frame is member of cluster i
            label_bool = labels == i
            # if cluster has only one memeber
            if label_bool.sum() == 1:
                iidx = 0
            else:
                # index the whole distance matrix to get a subdistance matirx
                # containing only the distances of cluster members
                i_dists = self.traj_dists[np.ix_(label_bool, label_bool)]
                # transform distances to similarities and find the frame wit the highest
                # similarity to all other cluster members
                iidx = np.exp(-1 * i_dists / i_dists.std()).sum(axis=1).argmax()
            # add the trajectory frame index of the representative to the list of used frames
            self.cluster_idx.append(idx_idx[label_bool][iidx])

    def distance_cluster(
        self,
    ) -> None:
        """
        cluster the trajectory with AgglomerativeClustering based on the rmsd between the frames
        """
        assert hasattr(
            self, "traj_dists"
        ), "No pairweise frame distances present - read in trajectory first and make sure `dist_mat=True`"
<<<<<<< HEAD
        if self.verbose:
            print("Distance clustering")
        # replace AgglomerativeClustering with any distance matrix based clustering function
        cluster_func = AgglomerativeClustering(
            n_clusters=self.n_cluster, metric="precomputed", linkage="average"
        )
        # cluster the frames with KMeans and find the representative frame for each cluster
        cluster_func.fit(self.traj_dists)
        idx_idx = np.arange(len(cluster_func.labels_))
        self._find_representatives(idx_idx, cluster_func.labels_)
        self.cluster_method = "CLUSTER_aggl"
    def distance_cluster(
        self,
    ) -> None:
        """
        cluster the trajectory with AgglomerativeClustering based on the rmsd between the frames
        """
        assert hasattr(
            self, "traj_dists"
        ), "No pairweise frame distances present - read in trajectory first"
=======
>>>>>>> d4700a44
        if self.verbose:
            print("Distance clustering")
        # replace AgglomerativeClustering with any distance matrix based clustering function
        cluster_func = AgglomerativeClustering(
            n_clusters=self.n_cluster, metric="precomputed", linkage="average"
        )
        # cluster the frames with KMeans and find the representative frame for each cluster
        cluster_func.fit(self.traj_dists)
        idx_idx = np.arange(len(cluster_func.labels_))
        self._find_representatives(idx_idx, cluster_func.labels_)
        self.cluster_method = "CLUSTER_aggl"
    def distance_cluster(
        self,
    ) -> None:
        """
        cluster the trajectory with AgglomerativeClustering based on the rmsd between the frames
        """
        assert hasattr(
            self, "traj_dists"
        ), "No pairweise frame distances present - read in trajectory first"
        if self.verbose:
            print("Distance clustering")
        # replace AgglomerativeClustering with any distance matrix based clustering function
        cluster_func = AgglomerativeClustering(
            n_clusters=self.n_cluster, metric="precomputed", linkage="average"
        )
        # cluster the frames with KMeans and find the representative frame for each cluster
        cluster_func.fit(self.traj_dists)
        idx_idx = np.arange(len(cluster_func.labels_))
        self._find_representatives(idx_idx, cluster_func.labels_)
        self.cluster_method = "CLUSTER_aggl"
        

    def create_dendrogram(self, distance_threshold=50) -> None:
        """
        Cluster the trajectory with hierarchical clustering (linkage) based on the RMSD
        between the frames and plot a dendrogram.
        Group frames that have pairwise distances less than "distance_threshold" Angstroms
        in one cluster (default is 50 Angstroms).
        """
        assert hasattr(
            self, "traj_dists"
        ), "No pairwise frame distances present - read in trajectory first"
        
        if self.verbose:
            print("Distance clustering")

        # Perform hierarchical clustering using scipy
        self.linkage_matrix = linkage(self.traj_dists, method="ward")  

        # Plot the dendrogram
        plt.figure(figsize=(10, 7))
        dendrogram(self.linkage_matrix, no_labels=True, color_threshold=distance_threshold)
        plt.title("Dendrogram of Frames")
        plt.xlabel("Frame Index")
        plt.ylabel(r"Distance ($\AA$)")
        plt.show()

        # Define clusters by specifying n_clusters
        self.cluster_labels = fcluster(self.linkage_matrix, t=distance_threshold, criterion="distance")
        # Determine and print unique clusters
        
        # print(f"Number of clusters: {len(unique_clusters)}")
        # print(f"Unique cluster labels: {unique_clusters}")

        # Store cluster labels and representatives
        idx_idx = np.arange(len(self.cluster_labels))
        self._find_representatives(idx_idx, self.cluster_labels)
        self.cluster_method = "CLUSTER_linkage"

        if self.verbose:
            print(f"Assigned {self.n_cluster} clusters.")
        if self.verbose:
            print(f"Assigned {self.n_cluster} clusters.")

    def pca_cluster(self, n: int = 3) -> None:
            """
            cluster the trajectory with KMeans based on the first 5 principal components
            of a PCA of the trajectory

            :param int n: number of principal components (per frame) to use for the clustering
            """
            assert hasattr(self, "traj"), "No traj found - read in trajectory first"
            if self.verbose:
                print("PCA clustering")
            train_traj = self.traj[self.train_idx]
            # align everything to frame 0 and calculate the
            train_traj.superpose(train_traj, 0)
            pca = PCA(n_components=n)
            reduced_cartesian = pca.fit_transform(
                train_traj.xyz.reshape(len(self.train_idx), train_traj.n_atoms * 3)
            )
            # cluster the frames with KMeans and find the representative frame for each cluster
            kmeans = KMeans(n_clusters=self.n_cluster, n_init="auto")
            kmeans.fit(reduced_cartesian)
            idx_idx = np.arange(len(kmeans.labels_))
            self._find_representatives(idx_idx, kmeans.labels_)
            self.cluster_method = "CLUSTER_pca"

    def stride(self) -> None:
        """
        reduce the training dataset size to n samples using stride as 'sampling method'
        """
        if self.verbose:
            print("Reducing size")
        n_train_frames = len(self.train_idx)
        # indices that create a stride over the remaining training trajectory
        stride_idx = np.arange(
            0,
            n_train_frames,
            step=np.floor(n_train_frames / self.n_cluster).astype(int),
        )
        # train_idx need to be sorted so the strides are again over a normal trajectory
        # and not a shuffled one
        stride_pre_idx = self.train_idx.copy()
        stride_pre_idx.sort()
        # true indices of the train_traj
        ori_frame_train_idx_stride = stride_pre_idx[stride_idx]
        # but we need the indices that index the train_traj indices to be in line with
        # clustering methods that return a list of indices for the train_traj indices
        _, stride_idx, _ = np.intersect1d(
            self.frame_idx, ori_frame_train_idx_stride, return_indices=True
        )
        # randomly remove frames if stride calculation yielded in to many frames due to np.floor
        if len(stride_idx) > self.n_cluster:
            stride_idx = np.random.choice(
                stride_idx, size=self.n_cluster, replace=False
            )
        self.cluster_idx = stride_idx
        self.cluster_method = f"STRIDE_{self.n_cluster}"

    def own_idx(self, file_path: str | np.ndarray[tuple[int], np.dtype[np.int64]]):
        """
        Provide indices for frames to create a new trajectory.
        Useful if trajectory should be sub sampled by some external metric.

        :param str  | np.ndarray[tuple[int], np.dtype[np.int64]] file_path: path where the file storing the indices is located. Needs to have each index in a separate line. Or can be a numpy array.
        """
        if isinstance(file_path, str):
            provided_idx = []
            with open(file_path, "r") as ifile:
                for i in ifile:
                    provided_idx.append(int(i))
            provided_idx = np.asarray(provided_idx)
        elif isinstance(file_path, np.ndarray):
            provided_idx = file_path
        else:
            raise ValueError("Provided indices are in an incompatible format")
        self.train_idx = provided_idx
        self.cluster_idx = np.arange(len(self.train_idx))
        self.cluster_method = "PROVIDED"

    def _save_idx(
        self, filepath: str, idxs: list[int] | np.ndarray[tuple[int], np.dtype[np.int_]]
    ) -> None:
        """
        save frame indices to file (overwrites file if it already exists)

        :param str filepath: path where the indices will be stored
        :param list[int] idxs: the indices to be stored
        """
        if self.verbose:
            print("Saving indices")
        with open(filepath, "w+") as idx_file:
            for i in idxs:
                idx_file.write(f"{i}\n")

    def create_trajectories(
        self,
    ) -> None:
        """
        Saves clustered or strided indices for the present training trajectory
        and optionally saves them as new trajectory
        """
        assert all(
            [
                hasattr(self, "traj"),
                hasattr(self, "traj_name"),
                hasattr(self, "train_idx"),
                hasattr(self, "cluster_idx"),
            ]
        ), "Read in trajectory first"
        assert all(
            [
                hasattr(self, "train_idx"),
                hasattr(self, "cluster_idx"),
                hasattr(self, "cluster_method"),
            ]
        ), "Cluster the trajectory first"

        assert hasattr(
            self, "cluster_idx"
        ), "No cluster indices optained by now - use any clustering method or stride to get frames from the trajectory"
        ori_frame_train_idx = self.train_idx[self.cluster_idx]

        if self.verbose:
            print("Creating trajectories")

        # create trajectories and the indices of the frames used
        self._save_idx(
            os.path.join(
                self.outpath,
                f"./{self.traj_name}_{self.cluster_method}_train_frames.txt",
            ),
            ori_frame_train_idx,
        )
        self.traj[ori_frame_train_idx].save_dcd(
            os.path.join(
                self.outpath, f"{self.traj_name}_{self.cluster_method}_train.dcd"
            )
        )

        # only create test trajectory if test size is greater than 0
        if self.test_size > 0.0:
            self._save_idx(
                os.path.join(self.outpath, f"./{self.traj_name}_test_frames.txt"),
                self.frame_idx[self.test_border :],
            )
            self.traj[self.frame_idx[self.test_border :]].save_dcd(
                os.path.join(self.outpath, f"./{self.traj_name}_test.dcd")
            )

    def create_trajectories_by_dendrogram(self, test_cluster: int) -> None:
        """
        Create test trajectories based on a specific cluster and create the train
        trajectories from all the frames excluding the specific cluster.

        :param int test_cluster: Cluster to use as the test set.
        """
        if self.test_size == 0.0:
            raise ValueError("Test set is required to perform this operation.")

        if self.cluster_labels is None:
            raise ValueError(
                "Cluster labels are not initialized. Please run create_dendrogram first."
              )

        assert all(
            [
                hasattr(self, "traj"),
                hasattr(self, "traj_name"),
                hasattr(self, "traj_dists"),
                hasattr(self, "train_idx"),
                hasattr(self, "frame_idx"),
                hasattr(self, "cluster_idx"),            ]
        ), "Ensure trajectory is clustered first"

        # Get cluster labels
        # cluster_labels = fcluster(linkage(self.traj_dists, method="ward"), t=self.n_cluster, criterion="maxclust")
        self.unique_clusters = set(self.cluster_labels)


        # Check if the test cluster is in the unique clusters
        if test_cluster not in self.unique_clusters:
            raise ValueError(f"Cluster {test_cluster} is not in the unique clusters.")

        # Separate indices for train and test sets based on the cluster
        test_cluster_indices = np.where(self.cluster_labels == test_cluster)[0]
        train_cluster_indices = np.where(self.cluster_labels != test_cluster)[0]

        if self.verbose:
            print(f"Creating train and test trajectories with cluster {test_cluster} being the test set.")

        # Save train trajectory
        ori_frame_train_idx = self.train_idx[train_cluster_indices]
        self._save_idx(
            os.path.join(
                self.outpath,
                f"./{self.traj_name}_train_excluding_cluster_{test_cluster}_frames.txt",
            ),
            ori_frame_train_idx,
        )
        self.traj[ori_frame_train_idx].save_dcd(
            os.path.join(
                self.outpath, f"{self.traj_name}_train_excluding_cluster_{test_cluster}.dcd"
            )
        )
        # Save train trajectory
        ori_frame_train_idx = self.train_idx[train_cluster_indices]
        self._save_idx(
            os.path.join(
                self.outpath,
                f"./{self.traj_name}_train_excluding_cluster_{test_cluster}_frames.txt",
            ),
            ori_frame_train_idx,
        )
        self.traj[ori_frame_train_idx].save_dcd(
            os.path.join(
                self.outpath, f"{self.traj_name}_train_excluding_cluster_{test_cluster}.dcd"
            )
        )

        # Save test trajectory
        ori_frame_test_idx = self.train_idx[test_cluster_indices]
        self._save_idx(
            os.path.join(
                self.outpath,
                f"./{self.traj_name}_test_cluster_{test_cluster}_frames.txt",
            ),
            ori_frame_test_idx,
        )
        self.traj[ori_frame_test_idx].save_dcd(
            os.path.join(
                self.outpath, f"{self.traj_name}_test_cluster_{test_cluster}.dcd"
            )
        )
        # Save test trajectory
        ori_frame_test_idx = self.train_idx[test_cluster_indices]
        self._save_idx(
            os.path.join(
                self.outpath,
                f"./{self.traj_name}_test_cluster_{test_cluster}_frames.txt",
            ),
            ori_frame_test_idx,
        )
        self.traj[ori_frame_test_idx].save_dcd(
            os.path.join(
                self.outpath, f"{self.traj_name}_test_cluster_{test_cluster}.dcd"
            )
        )

        if self.verbose:
            print("Train and test trajectories successfully created.")
        if self.verbose:
            print("Train and test trajectories successfully created.")


    if __name__ == "__main__":
        pass
# %%<|MERGE_RESOLUTION|>--- conflicted
+++ resolved
@@ -10,13 +10,9 @@
 from scipy.cluster.hierarchy import fcluster, dendrogram, linkage
 import matplotlib.pyplot as plt
 
-<<<<<<< HEAD
 np.random.seed(42)
 
 #%%
-=======
-
->>>>>>> d4700a44
 class DataAssembler:
     def __init__(
         self,
@@ -28,6 +24,7 @@
         outpath: str = "",
         verbose: bool = False,
         dist_mat: bool = True,
+        dist_mat: bool = True,
     ):
         """
         Create clustered trajectories, stride trajectories and randomly sampled test frames
@@ -43,6 +40,7 @@
         :param str outpath: directory path where the new trajector(y)ies should be stored
         :param bool verbose: True to get info which steps are currently performed
         :param bool verbose: True to calculate the n_frames x n_frames distance matrix
+        :param bool verbose: True to calculate the n_frames x n_frames distance matrix
         """
         self.traj_path = traj_path
         self.topo_path = topo_path
@@ -51,6 +49,7 @@
         self.image_mol = image_mol
         self.outpath = outpath
         self.verbose = verbose
+        self.dist_mat = dist_mat
         self.dist_mat = dist_mat
         assert os.path.exists(self.outpath), "Outpath does not exist"
 
@@ -113,10 +112,13 @@
         return load_func(traj_path, topo_path)
 
     def read_traj(self, atom_indices=None, ref_atom_indices=None) -> None:
+    def read_traj(self, atom_indices=None, ref_atom_indices=None) -> None:
         """
         Read in one or multiple trajectories, remove everything but protein atoms and
         image the molecule to center it in the water box, and create a training/validation
         and test split.
+        :param array_like | None atom_indices: The indices of the atoms to superpose. If not supplied, all atoms will be used.
+        :param array_like | None ref_atom_indices: Use these atoms on the reference structure. If not supplied, the same atom indices will be used for this trajectory and the reference one.
         :param array_like | None atom_indices: The indices of the atoms to superpose. If not supplied, all atoms will be used.
         :param array_like | None ref_atom_indices: Use these atoms on the reference structure. If not supplied, the same atom indices will be used for this trajectory and the reference one.
         """
@@ -157,6 +159,8 @@
             top0 = None
             ucell0 = None
             for ct, (trp, top) in enumerate(zip(self.traj_path, self.topo_path)):
+                if self.verbose:
+                    print(f"\tLoading {os.path.basename(trp)}")
                 if self.verbose:
                     print(f"\tLoading {os.path.basename(trp)}")
                 loaded = None
@@ -207,11 +211,36 @@
             )
         # maybe not needed after image_molecules
         self.traj.center_coordinates()
+        # Recenter and apply periodic boundary
+        if self.image_mol:
+            try:
+                if self.verbose:
+                    print("Imaging faild - retrying with supplying anchor molecules")
+                self.traj.image_molecules(inplace=True)
+            except ValueError:
+                try:
+                    self.traj.image_molecules(
+                        inplace=True,
+                        anchor_molecules=[set(self.traj.topology.residue(0).atoms)],
+                    )
+                except ValueError as e:
+                    print(
+                        f"Unable to image molecule due to '{e}' - will just recenter it"
+                    )
+            self.traj.superpose(
+                self.traj[0],
+                atom_indices=atom_indices,
+                ref_atom_indices=ref_atom_indices,
+            )
+        # maybe not needed after image_molecules
+        self.traj.center_coordinates()
         # converts ELEMENT names from eg "Cd" -> "C" to avoid later complications
         topo_table, topo_bonds = self.traj.topology.to_dataframe()
         topo_table["element"] = topo_table["element"].apply(
             lambda x: x if len(x.strip()) <= 1 else x.strip()[0]
         )
+        if self.verbose:
+            print("Saving new topology")
         if self.verbose:
             print("Saving new topology")
         self.traj.topology = md.Topology.from_dataframe(topo_table, topo_bonds)
@@ -219,6 +248,7 @@
         self.traj[0].save_pdb(
             os.path.join(self.outpath, f"./{self.traj_name}_NEW_TOPO.pdb")
         )
+
 
         n_frames = self.traj.n_frames
         # which index separated indices from training and test dataset
@@ -232,6 +262,19 @@
         # number of frames for training/validation set
         n_train_frames = len(self.train_idx)
 
+        if self.dist_mat:
+            # remove H atoms from distance calculation
+            atom_indices = [
+                a.index for a in train_traj.topology.atoms if a.element.symbol != "H"
+            ]
+            if self.verbose:
+                print("Calculating disance matrix")
+            # distance matrix between all frames
+            self.traj_dists = np.empty((n_train_frames, n_train_frames))
+            for i in range(n_train_frames):
+                self.traj_dists[i] = md.rmsd(
+                    train_traj, train_traj, i, atom_indices=atom_indices
+                )
         if self.dist_mat:
             # remove H atoms from distance calculation
             atom_indices = [
@@ -306,7 +349,6 @@
         assert hasattr(
             self, "traj_dists"
         ), "No pairweise frame distances present - read in trajectory first and make sure `dist_mat=True`"
-<<<<<<< HEAD
         if self.verbose:
             print("Distance clustering")
         # replace AgglomerativeClustering with any distance matrix based clustering function
@@ -327,8 +369,6 @@
         assert hasattr(
             self, "traj_dists"
         ), "No pairweise frame distances present - read in trajectory first"
-=======
->>>>>>> d4700a44
         if self.verbose:
             print("Distance clustering")
         # replace AgglomerativeClustering with any distance matrix based clustering function
@@ -481,6 +521,27 @@
         self.cluster_idx = np.arange(len(self.train_idx))
         self.cluster_method = "PROVIDED"
 
+    def own_idx(self, file_path: str | np.ndarray[tuple[int], np.dtype[np.int64]]):
+        """
+        Provide indices for frames to create a new trajectory.
+        Useful if trajectory should be sub sampled by some external metric.
+
+        :param str  | np.ndarray[tuple[int], np.dtype[np.int64]] file_path: path where the file storing the indices is located. Needs to have each index in a separate line. Or can be a numpy array.
+        """
+        if isinstance(file_path, str):
+            provided_idx = []
+            with open(file_path, "r") as ifile:
+                for i in ifile:
+                    provided_idx.append(int(i))
+            provided_idx = np.asarray(provided_idx)
+        elif isinstance(file_path, np.ndarray):
+            provided_idx = file_path
+        else:
+            raise ValueError("Provided indices are in an incompatible format")
+        self.train_idx = provided_idx
+        self.cluster_idx = np.arange(len(self.train_idx))
+        self.cluster_method = "PROVIDED"
+
     def _save_idx(
         self, filepath: str, idxs: list[int] | np.ndarray[tuple[int], np.dtype[np.int_]]
     ) -> None:
@@ -508,6 +569,7 @@
                 hasattr(self, "traj"),
                 hasattr(self, "traj_name"),
                 hasattr(self, "train_idx"),
+                hasattr(self, "cluster_idx"),
                 hasattr(self, "cluster_idx"),
             ]
         ), "Read in trajectory first"
@@ -518,6 +580,13 @@
                 hasattr(self, "cluster_method"),
             ]
         ), "Cluster the trajectory first"
+        assert all(
+            [
+                hasattr(self, "train_idx"),
+                hasattr(self, "cluster_idx"),
+                hasattr(self, "cluster_method"),
+            ]
+        ), "Cluster the trajectory first"
 
         assert hasattr(
             self, "cluster_idx"
